--- conflicted
+++ resolved
@@ -15,15 +15,9 @@
 // No unnamed singleton outside Literals
 
 import { isNil, keys, reject } from 'ramda'
-<<<<<<< HEAD
-import { Class, Environment, Method, Mixin, Node, NodeKind, NodeOfKind } from './model'
-import utils from './utils'
-=======
 import validations from '../src/validations'
 import { Environment, Node, NodeKind, NodeOfKind } from './model'
-import { reduce } from './utils'
->>>>>>> e6388c80
-
+import utils from './utils'
 
 type Code = string
 type Level = 'Warning' | 'Error'
@@ -44,60 +38,53 @@
 export const error = problem('Error')
 
 
-export default (target: Node, environment: Environment): ReadonlyArray<Problem> =>
-  reduce<Problem[]>((found, node) => {
+export default (target: Node, environment: Environment): ReadonlyArray<Problem> => {
+  const { reduce } = utils(environment)
 
-    const { nameIsPascalCase, nameIsNotKeyword, onlyLastParameterIsVarArg,
-      hasCatchOrAlways, singletonIsNotUnnamed, importHasNotLocalReference } = validations(environment)
+  const {
+    nameIsPascalCase,
+    nameIsNotKeyword,
+    onlyLastParameterIsVarArg,
+    hasCatchOrAlways,
+    singletonIsNotUnnamed,
+    importHasNotLocalReference,
+  } = validations(environment)
 
+  const problemsByKind: { [K in NodeKind]: { [code: string]: (n: NodeOfKind<K>, c: Code) => Problem | null } } = {
+    Parameter: {},
+    Import: { importHasNotLocalReference },
+    Body: {},
+    Catch: {},
+    Package: { singletonIsNotUnnamed },
+    Program: {},
+    Test: {},
+    Class: { nameIsPascalCase },
+    Singleton: {},
+    Mixin: { nameIsPascalCase },
+    Constructor: {},
+    Field: {},
+    Method: { onlyLastParameterIsVarArg, nameIsNotKeyword },
+    Variable: { nameIsNotKeyword },
+    Return: {},
+    Assignment: {},
+    Reference: { nameIsNotKeyword },
+    Self: {},
+    New: {},
+    Literal: {},
+    Send: {},
+    Super: {},
+    If: {},
+    Throw: {},
+    Try: { hasCatchOrAlways },
+    Environment: {},
+    Describe: {},
+  }
 
-    const problemsByKind: { [K in NodeKind]: { [code: string]: (n: NodeOfKind<K>, c: Code) => Problem | null } } = {
-      Parameter: {},
-      Import: { importHasNotLocalReference },
-      Body: {},
-      Catch: {},
-      Package: { singletonIsNotUnnamed },
-      Program: {},
-      Test: {},
-      Class: { nameIsPascalCase },
-      Singleton: {},
-      Mixin: { nameIsPascalCase },
-      Constructor: {},
-      Field: {},
-      Method: { onlyLastParameterIsVarArg, nameIsNotKeyword },
-      Variable: { nameIsNotKeyword },
-      Return: {},
-      Assignment: {},
-      Reference: { nameIsNotKeyword },
-      Self: {},
-      New: {},
-      Literal: {},
-      Send: {},
-      Super: {},
-      If: {},
-      Throw: {},
-      Try: { hasCatchOrAlways },
-      Environment: {},
-      Describe: {},
-    }
-
-<<<<<<< HEAD
-export default (environment: Environment, target: Node = environment): ReadonlyArray<Problem> => {
-  const { reduce } = utils(environment)
   return reduce<Problem[]>((found, node) => {
-=======
->>>>>>> e6388c80
-    const checks = problemsByKind[node.kind]
+    const checks = problemsByKind[node.kind] as { [code: string]: (n: Node, c: Code) => Problem | null }
     return [
       ...found,
-      ...reject(isNil)(keys(checks).map(code =>
-        (checks[code] as (n: Node, c: Code) => Problem | null)(node, code))
-      ),
+      ...reject(isNil)(keys(checks).map(code => checks[code](node, code))),
     ]
-<<<<<<< HEAD
   })([], target)
-}
-=======
-
-  })([], target)
->>>>>>> e6388c80
+}