--- conflicted
+++ resolved
@@ -1,9 +1,5 @@
 import { should, use } from 'chai'
-<<<<<<< HEAD
-import { Assignment, Catch, Class, Closure, Constructor, Describe, Field, Fixture, If, Import, Literal, Method, Mixin, New, Package, Parameter, Program, Reference, Return, Send, Singleton, Super, Test, Throw, Try, Variable } from '../src/builders'
-=======
-import { Assignment, Catch, Class, Closure, Constructor, Describe, Field, If, Import, Literal, Method, Mixin, NamedArgument, New, Package, Parameter, Program, Reference, Return, Send, Singleton, Super, Test, Throw, Try, Variable } from '../src/builders'
->>>>>>> 1280ebae
+import { Assignment, Catch, Class, Closure, Constructor, Describe, Field, Fixture, If, Import, Literal, Method, Mixin, NamedArgument, New, Package, Parameter, Program, Reference, Return, Send, Singleton, Super, Test, Throw, Try, Variable } from '../src/builders'
 import * as Parse from '../src/parser'
 import { parserAssertions } from './assertions'
 
